{
  "dependencies": {
    "@modelcontextprotocol/sdk": "^1.11.4",
    "cross-env": "^7.0.3",
    "@koa/cors": "^5.0.0",
    "@koa/multer": "^3.0.2",
    "@koa/router": "^12.0.0",
    "koa": "^2.14.1",
    "koa-bodyparser": "^4.3.0",
    "koa-mount": "^4.0.0",
    "koa-static": "^5.0.0",
    "uuid": "^9.0.0",
    "zod": "^3.23.0"
  },
  "devDependencies": {
    "jest": "^29.7.0",
    "supertest": "^6.3.3",
    "@types/jest": "^29.5.8"
  },
  "scripts": {
<<<<<<< HEAD
    "start": "cross-env PORT='8080' CONFIG_DIR='config' TASKS_DIR='tasks' BASE_PATH='/' PUID='1000' PGID='1000' LOCAL_IMAGES_CLEANUP_INTERVAL='1440' node server.js",
    "test": "jest",
    "test:watch": "jest --watch",
    "test:coverage": "jest --coverage"
=======
    "start": "cross-env PORT='8002' CONFIG_DIR='config' TASKS_DIR='tasks' BASE_PATH='/' PUID='1000' PGID='1000' LOCAL_IMAGES_CLEANUP_INTERVAL='1440' node server.js"
>>>>>>> dc435099
  }
}<|MERGE_RESOLUTION|>--- conflicted
+++ resolved
@@ -18,13 +18,6 @@
     "@types/jest": "^29.5.8"
   },
   "scripts": {
-<<<<<<< HEAD
-    "start": "cross-env PORT='8080' CONFIG_DIR='config' TASKS_DIR='tasks' BASE_PATH='/' PUID='1000' PGID='1000' LOCAL_IMAGES_CLEANUP_INTERVAL='1440' node server.js",
-    "test": "jest",
-    "test:watch": "jest --watch",
-    "test:coverage": "jest --coverage"
-=======
     "start": "cross-env PORT='8002' CONFIG_DIR='config' TASKS_DIR='tasks' BASE_PATH='/' PUID='1000' PGID='1000' LOCAL_IMAGES_CLEANUP_INTERVAL='1440' node server.js"
->>>>>>> dc435099
   }
 }